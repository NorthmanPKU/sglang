/* Copyright 2023-2024 CMU
 *
 * Licensed under the Apache License, Version 2.0 (the "License");
 * you may not use this file except in compliance with the License.
 * You may obtain a copy of the License at
 *
 *     http://www.apache.org/licenses/LICENSE-2.0
 *
 * Unless required by applicable law or agreed to in writing, software
 * distributed under the License is distributed on an "AS IS" BASIS,
 * WITHOUT WARRANTIES OR CONDITIONS OF ANY KIND, either express or implied.
 * See the License for the specific language governing permissions and
 * limitations under the License.
 */

#include "mirage/threadblock/graph.h"
#include "mirage/threadblock/serializer/concat_serializer.h"
#include "mirage/threadblock/serializer/element_binary_serializer.h"
#include "mirage/threadblock/serializer/element_unary_serializer.h"
#include "mirage/threadblock/serializer/forloop_accum_serializer.h"
#include "mirage/threadblock/serializer/input_loader_serializer.h"
#include "mirage/threadblock/serializer/matmul_serializer.h"
#include "mirage/threadblock/serializer/output_saver_serializer.h"
#include "mirage/threadblock/serializer/reduction_serializer.h"
#include "mirage/threadblock/serializer/rms_norm_serializer.h"
#include "mirage/utils/hash_utils.h"

namespace mirage {
namespace threadblock {

Graph::Graph()
<<<<<<< HEAD
    : grid_dim(1, 1, 1), block_dim(1, 1, 1), forloop_range(1),
      reduction_dimx(1), smem_offset(0), gpu_dim(1, 1, 1) {}
=======
    : gpu_dim(1, 1, 1), grid_dim(1, 1, 1), block_dim(1, 1, 1), forloop_range(1),
      reduction_dimx(1), smem_offset(0) {}
>>>>>>> 738346f3

Graph::Graph(dim3 _grid_dim,
             dim3 _block_dim,
             int _forloop_range,
<<<<<<< HEAD
             int _reduction_dimx,
             dim3 _gpu_dim,
             bool _from_constructed)
    : grid_dim(_grid_dim), block_dim(_block_dim), forloop_range(_forloop_range),
      reduction_dimx(_reduction_dimx), smem_offset(0), gpu_dim(_gpu_dim),
      from_constructed(_from_constructed) {
=======
             int _reduction_dimx)
    : Graph(dim3(1, 1, 1), _grid_dim, _block_dim, 
            _forloop_range, _reduction_dimx) {}

Graph::Graph(dim3 _gpu_dim,
             dim3 _grid_dim,
             dim3 _block_dim,
             int _forloop_range,
             int _reduction_dimx)
    : gpu_dim(_gpu_dim), grid_dim(_grid_dim), block_dim(_block_dim),
      forloop_range(_forloop_range), reduction_dimx(_reduction_dimx), 
      smem_offset(0) {
>>>>>>> 738346f3
  // A bgraph cannot have more than MAX_NUM_THREADBLOCKS_PER_KERNEL threadblocks
  // otherwise we don't have enough buffers in device memory for saving
  // fingerprints
  assert(grid_dim.x * grid_dim.y * grid_dim.z <=
         mirage::config::MAX_NUM_THREADBLOCKS_PER_KERNEL);
  assert(reduction_dimx > 0);
}

Graph::~Graph() {
  while (!operators.empty()) {
    delete operators.back();
    operators.pop_back();
  }
}

size_t Graph::pair_hash::operator()(std::pair<int, int> const &p) const {
  size_t h1 = std::hash<int>{}(p.first);
  size_t h2 = std::hash<int>{}(p.second);
  hash_combine(h1, h2);
  return h1;
}

off_t Graph::allocate_fingerprint(STensor const &tensor) {
  off_t ret = smem_offset;

  off_t aligns_size = ((tensor.size() + 15) & ~15);
  smem_offset += aligns_size;

  // We no longer need to check fingerprints' smem usage since
  // we allocate a buffer in device memory for saving fingerprints
  // assert(smem_offset <= (off_t)mirage::config::MAX_SMEM_SIZE);
  allocated_tensors.push_back(std::make_pair(ret, aligns_size));
  return ret;
}

void Graph::free_fingerprint(STensor const &tensor) {
  assert(allocated_tensors.size() > 0);
  assert(allocated_tensors.back().first == tensor.smem_offset);
  assert(allocated_tensors.back().second == ((tensor.size() + 15) & ~15));
  smem_offset -= allocated_tensors.back().second;
  allocated_tensors.pop_back();
}

void Graph::free_fingerprint(std::vector<STensor> const &tensors) {
  for (int i = tensors.size() - 1; i >= 0; i--) {
    free_fingerprint(tensors[i]);
  }
}

size_t Graph::calculate_shared_memory_usage(TBOperator *new_op) {
  size_t usage = 0;
  if (new_op != nullptr) {
    operators.push_back(new_op);
  }

  // currently use a simple heuristic to calculate shmem usage
  // TODO: replace the following with a transpiler-based method
  for (auto const &op : operators) {
    switch (op->op_type) {
      case mirage::type::TB_INPUT_OP:
      case mirage::type::TB_OUTPUT_OP:
      case mirage::type::TB_MATMUL_OP:
      // Element-wise binary
      case mirage::type::TB_DIV_OP:
      case mirage::type::TB_ADD_OP:
      case mirage::type::TB_MUL_OP:
      // Reduction
      case mirage::type::TB_REDUCTION_0_OP:
      case mirage::type::TB_REDUCTION_1_OP:
      case mirage::type::TB_REDUCTION_2_OP:
      case mirage::type::TB_REDUCTION_0_TO_DIMX_OP:
      case mirage::type::TB_REDUCTION_1_TO_DIMX_OP:
      case mirage::type::TB_REDUCTION_2_TO_DIMX_OP:
      // Normalization
      case mirage::type::TB_RMS_NORM_OP:
      // Concat
      case mirage::type::TB_CONCAT_0_OP:
      case mirage::type::TB_CONCAT_1_OP:
      case mirage::type::TB_CONCAT_2_OP: {
        for (size_t i = 0; i < op->output_tensors.size(); i++) {
          usage += op->output_tensors[i].size();
        }
        break;
      }
      // Element-wise unary
      case mirage::type::TB_EXP_OP:
      case mirage::type::TB_SQUARE_OP:
      case mirage::type::TB_SQRT_OP:
      case mirage::type::TB_SILU_OP:
      case mirage::type::TB_GELU_OP:
      case mirage::type::TB_RELU_OP:
      case mirage::type::TB_CLAMP_OP:
      case mirage::type::TB_MUL_SCALAR_OP: {
        // inplace optimization for element-wise unary
        break;
      }
      // Forloop accumulator
      case mirage::type::TB_FORLOOP_ACCUM_NO_RED_OP: {
        // inplace optimization for non-reduction accum
        break;
      }
      case mirage::type::TB_FORLOOP_ACCUM_RED_LD_SUM_OP: {
        // we will inline accumulation but need to perform
        // a redue_sum
        assert(op->output_tensors.size() == 1);
        usage += op->output_tensors[0].size();
        break;
      }
      case mirage::type::TB_FORLOOP_ACCUM_RED_LD_MEAN_OP: {
        // we will inline accumulation but need to perform
        // a reduction
        assert(op->output_tensors.size() == 1);
        usage += op->output_tensors[0].size();
        break;
      }
      case mirage::type::TB_FORLOOP_ACCUM_RED_LD_RMS_OP: {
        // This operator will be transpiled to the following operators:
        // 1. square (element-wise unary)
        // 2. mul_scalar (element-wise unary)
        // 3. forloop_accum (non-reduction accumulator)
        // 4. reduction
        // 5. sqrt (element-wise unary)
        // So we only need to allocate shared memory for reduction, whose
        // size is the same as output_tensors[0]
        assert(op->output_tensors.size() == 1);
        usage += op->output_tensors[0].size();
        break;
      }
      case mirage::type::TB_FORLOOP_ACCUM_REDTOX_LD_SUM_OP: {
        // we will inline accumulation but need to perform
        // a reduuction_to_dimx
        assert(op->output_tensors.size() == 1);
        usage += op->output_tensors[0].size();
        break;
      }
      default: {
        assert(false && "Unsupported operator");
      }
    }
  }

  if (new_op != nullptr) {
    operators.pop_back();
  }
  return usage;
}

NewKernelParams Graph::get_new_kernel_params(bool fingerprint) const {
  NewKernelParams params;
  params.num_operators = operators.size();
  params.num_parameters = 0;
  params.num_dmem_inputs = 0;
  params.num_dmem_outputs = 0;

  assert(params.num_operators <= NewKernelParams::MAX_NUM_OPERATORS);
  // Our serializer assumes that input loaders are the first operators
  // and that output savers are the last operators
  for (size_t i = 0; i < operators.size(); i++) {
    params.operator_types[i] = operators[i]->op_type;
    if (operators[i]->op_type == mirage::type::TB_INPUT_OP) {
      // We set input saver's operator_after_accum to be false
      params.operator_after_accum[i] = false;
    } else {
      // We set operator_after_accum based on the operator's input
      // stensors
      assert(operators[i]->input_tensors.size() > 0);
      params.operator_after_accum[i] =
          operators[i]->input_tensors[0].after_accum;
      // assert consistency between operator's input stensors
      for (auto const &t : operators[i]->input_tensors) {
        assert(params.operator_after_accum[i] == t.after_accum);
      }
    }
    switch (operators[i]->op_type) {
      case mirage::type::TB_INPUT_OP: {
        TBInputOp *input_op = static_cast<TBInputOp *>(operators[i]);
        mirage::kernel::DTensor dtensor = input_op->dtensor;
        int3 input_map = input_op->input_map;
        int forloop_dim = input_op->forloop_dim;
        if (fingerprint) {
          params.dmem_input_offsets[params.num_dmem_inputs++] =
              input_op->dtensor.fp_offset;
        } else {
          params.dmem_input_offsets[params.num_dmem_inputs++] =
              input_op->dtensor.data_offset;
        }
        // Serialize parameters for input loader
        mirage::threadblock::STensor stensor = operators[i]->output_tensors[0];
        // Assert that stensor and dtensor have the same num of dims
        int num_dims = stensor.num_dims;
        assert(num_dims == dtensor.num_dims);
        int2 dtensor_matrix_shape, stensor_matrix_shape;
        dtensor_matrix_shape = {dtensor.dim[num_dims - 2],
                                dtensor.dim[num_dims - 1]};
        stensor_matrix_shape = {stensor.dim[num_dims - 2],
                                stensor.dim[num_dims - 1]};
        int input_smem_offset = stensor.smem_offset;
        mirage::layout::DmemLayout dtensor_layout = dtensor.layout;
        mirage::layout::SmemLayout stensor_layout = stensor.layout;
        int3 input_matrix_row_offset_block_stride = {
            (input_map.x == num_dims - 2 ? stensor.dim[num_dims - 2] : 0) *
                (forloop_dim == num_dims - 2 ? this->forloop_range : 1),
            (input_map.y == num_dims - 2 ? stensor.dim[num_dims - 2] : 0) *
                (forloop_dim == num_dims - 2 ? this->forloop_range : 1),
            (input_map.z == num_dims - 2 ? stensor.dim[num_dims - 2] : 0) *
                (forloop_dim == num_dims - 2 ? this->forloop_range : 1)};
        int3 input_matrix_column_offset_block_stride = {
            (input_map.x == num_dims - 1 ? stensor.dim[num_dims - 1] : 0) *
                (forloop_dim == num_dims - 1 ? this->forloop_range : 1),
            (input_map.y == num_dims - 1 ? stensor.dim[num_dims - 1] : 0) *
                (forloop_dim == num_dims - 1 ? this->forloop_range : 1),
            (input_map.z == num_dims - 1 ? stensor.dim[num_dims - 1] : 0) *
                (forloop_dim == num_dims - 1 ? this->forloop_range : 1)};
        // int tb_offset_row = blockIdx.x * row_stride.x + blockIdx.y *
        // row_stride.y +
        //                     blockIdx.z * row_stride.z;
        // int tb_offset_column = blockIdx.x * column_stride.x +
        //                        blockIdx.y * column_stride.y +
        //                        blockIdx.z * column_stride.z;
        //  FIXME: use cutlass prologue for loading data into shared memory
        //  examples/13_two_tensor_op_fusion/threadblock/
        //  b2b_mma_pipelined_smem_accumulator.h prologue iterators
        //  input_matrix_offset_base = {tb_offset_row, tb_offset_column};
        int input_matrix_row_offset_forloop_stride = 0;
        int input_matrix_column_offset_forloop_stride = 0;
        if (forloop_dim == num_dims - 2) {
          input_matrix_row_offset_forloop_stride = stensor.dim[num_dims - 2];
        }
        if (forloop_dim == num_dims - 1) {
          input_matrix_column_offset_forloop_stride = stensor.dim[num_dims - 1];
        }
        // calculate global offset beyond the last two dimensions
        // global_offset captures offsets caused by partitioning other
        // dimensions such as batch matmul global_offset is directly added to
        // dtensor.data_ptr by the input loader
        int3 global_offset_block_stride = {0, 0, 0};
        int global_offset_forloop_stride = 0;
        if (num_dims > 2) {
          int strides[MAX_TENSOR_DIMS];
          strides[num_dims - 1] = 0;
          strides[num_dims - 2] = 0;
          strides[num_dims - 3] =
              dtensor.dim[num_dims - 2] * dtensor.dim[num_dims - 1];
          for (int j = num_dims - 4; j >= 0; j--) {
            strides[j] = strides[j + 1] * dtensor.dim[j + 1];
          }
          if (input_map.x < num_dims - 2 && input_map.x >= 0) {
            global_offset_block_stride.x = strides[input_map.x];
          }
          if (input_map.y < num_dims - 2 && input_map.y >= 0) {
            global_offset_block_stride.y = strides[input_map.y];
          }
          if (input_map.z < num_dims - 2 && input_map.z >= 0) {
            global_offset_block_stride.z = strides[input_map.z];
          }
          if (forloop_dim < num_dims - 2 && forloop_dim >= 0) {
            global_offset_forloop_stride =
                stensor.dim[forloop_dim] * strides[forloop_dim];
          }
        } // if (num_dims > 2)
        mirage::threadblock::serialize_input_loader_parameters(
            params.parameters,
            params.num_parameters,
            input_matrix_row_offset_block_stride,
            input_matrix_column_offset_block_stride,
            input_matrix_row_offset_forloop_stride,
            input_matrix_column_offset_forloop_stride,
            global_offset_block_stride,
            global_offset_forloop_stride,
            dtensor_matrix_shape,
            stensor_matrix_shape,
            dtensor_layout,
            stensor_layout,
            input_smem_offset);
        break;
      }
      case mirage::type::TB_OUTPUT_OP: {
        TBOutputOp *output_op = static_cast<TBOutputOp *>(operators[i]);
        mirage::kernel::DTensor dtensor = output_op->dtensor;
        int3 output_map = output_op->output_map;
        int forloop_dim = output_op->forloop_dim;
        if (fingerprint) {
          params.dmem_output_offsets[params.num_dmem_outputs++] =
              output_op->dtensor.fp_offset;
        } else {
          params.dmem_output_offsets[params.num_dmem_outputs++] =
              output_op->dtensor.data_offset;
        }
        // Serialize parameters for input loader
        assert(operators[i]->input_tensors.size() == 1);
        assert(operators[i]->output_tensors.size() == 0);
        mirage::threadblock::STensor input_stensor =
            operators[i]->input_tensors[0];
        // mirage::threadblock::STensor accum_stensor =
        //     operators[i]->output_tensors[0];
        //  Assert that stensor and dtensor have the same num of dims
        int num_dims = input_stensor.num_dims;
        // assert(num_dims == accum_stensor.num_dims);
        assert(num_dims == dtensor.num_dims);
        int2 dtensor_matrix_shape, stensor_matrix_shape;
        dtensor_matrix_shape = {dtensor.dim[num_dims - 2],
                                dtensor.dim[num_dims - 1]};
        stensor_matrix_shape = {input_stensor.dim[num_dims - 2],
                                input_stensor.dim[num_dims - 1]};
        int input_smem_offset = input_stensor.smem_offset;
        // int accum_smem_offset = accum_stensor.smem_offset;
        mirage::layout::DmemLayout dtensor_layout = dtensor.layout;
        mirage::layout::SmemLayout stensor_layout = input_stensor.layout;
        int3 output_matrix_row_offset_block_stride = {
            (output_map.x == num_dims - 2 ? input_stensor.dim[num_dims - 2]
                                          : 0) *
                (forloop_dim == num_dims - 2 ? this->forloop_range : 1),
            (output_map.y == num_dims - 2 ? input_stensor.dim[num_dims - 2]
                                          : 0) *
                (forloop_dim == num_dims - 2 ? this->forloop_range : 1),
            (output_map.z == num_dims - 2 ? input_stensor.dim[num_dims - 2]
                                          : 0) *
                (forloop_dim == num_dims - 2 ? this->forloop_range : 1)};
        int3 output_matrix_column_offset_block_stride = {
            (output_map.x == num_dims - 1 ? input_stensor.dim[num_dims - 1]
                                          : 0) *
                (forloop_dim == num_dims - 1 ? this->forloop_range : 1),
            (output_map.y == num_dims - 1 ? input_stensor.dim[num_dims - 1]
                                          : 0) *
                (forloop_dim == num_dims - 1 ? this->forloop_range : 1),
            (output_map.z == num_dims - 1 ? input_stensor.dim[num_dims - 1]
                                          : 0) *
                (forloop_dim == num_dims - 1 ? this->forloop_range : 1)};
        int output_matrix_row_offset_forloop_stride = 0;
        int output_matrix_column_offset_forloop_stride = 0;
        if (forloop_dim == num_dims - 2) {
          output_matrix_row_offset_forloop_stride =
              input_stensor.dim[num_dims - 2];
        }
        if (forloop_dim == num_dims - 1) {
          output_matrix_column_offset_forloop_stride =
              input_stensor.dim[num_dims - 1];
        }
        // calculate global offset beyond the last two dimensions
        // global_offset captures offsets caused by partitioning other
        // dimensions such as batch matmul global_offset is directly added to
        // dtensor.data_ptr by the output saver
        int3 global_offset_block_stride = {0, 0, 0};
        int global_offset_forloop_stride = 0;
        if (num_dims > 2) {
          int strides[MAX_TENSOR_DIMS];
          strides[num_dims - 3] =
              dtensor.dim[num_dims - 2] * dtensor.dim[num_dims - 1];
          for (int j = num_dims - 4; j >= 0; j--) {
            strides[j] = strides[j + 1] * dtensor.dim[j + 1];
          }
          if (output_map.x < num_dims - 2 && output_map.x >= 0) {
            global_offset_block_stride.x = strides[output_map.x];
          }
          if (output_map.y < num_dims - 2 && output_map.y >= 0) {
            global_offset_block_stride.y = strides[output_map.y];
          }
          if (output_map.z < num_dims - 2 && output_map.z >= 0) {
            global_offset_block_stride.z = strides[output_map.z];
          }
          if (forloop_dim < num_dims - 2 && forloop_dim >= 0) {
            global_offset_forloop_stride =
                input_stensor.dim[forloop_dim] * strides[forloop_dim];
          }
        }
        mirage::threadblock::serialize_output_saver_parameters(
            params.parameters,
            params.num_parameters,
            output_matrix_row_offset_block_stride,
            output_matrix_column_offset_block_stride,
            output_matrix_row_offset_forloop_stride,
            output_matrix_column_offset_forloop_stride,
            global_offset_block_stride,
            global_offset_forloop_stride,
            dtensor_matrix_shape,
            stensor_matrix_shape,
            dtensor_layout,
            stensor_layout,
            input_smem_offset,
            output_op->epilogue);
        break;
      }
      case mirage::type::TB_FORLOOP_ACCUM_NO_RED_OP:
      case mirage::type::TB_FORLOOP_ACCUM_RED_LD_SUM_OP:
      case mirage::type::TB_FORLOOP_ACCUM_RED_LD_MEAN_OP:
      case mirage::type::TB_FORLOOP_ACCUM_RED_LD_RMS_OP:
      case mirage::type::TB_FORLOOP_ACCUM_REDTOX_LD_SUM_OP: {
        // TODO: currently assuming we only reduce along the last dim
        assert(operators[i]->input_tensors.size() == 1);
        assert(operators[i]->output_tensors.size() == 1);
        mirage::threadblock::STensor input = operators[i]->input_tensors[0];
        mirage::threadblock::STensor accum = operators[i]->output_tensors[0];
        assert(input.num_dims == accum.num_dims);
        int per_iter_reduction_degree =
            input.num_elements() / accum.num_elements();
        for (int i = 0; i < input.num_dims; i++) {
          if (input.dim[i] != accum.dim[i]) {
            assert(input.dim[i] == accum.dim[i] * per_iter_reduction_degree);
          }
        }
        int inner_range = accum.dim[accum.num_dims - 1];
        mirage::threadblock::serialize_forloop_accum_parameters(
            params.parameters,
            params.num_parameters,
            (int)accum.num_elements(),
            per_iter_reduction_degree,
            inner_range,
            input.smem_offset,
            accum.smem_offset);
        break;
      }
      case mirage::type::TB_MATMUL_OP: {
        assert(operators[i]->input_tensors.size() == 2);
        assert(operators[i]->output_tensors.size() == 1);
        mirage::threadblock::STensor A = operators[i]->input_tensors[0];
        mirage::threadblock::STensor B = operators[i]->input_tensors[1];
        mirage::threadblock::STensor C = operators[i]->output_tensors[0];
        int num_dims = A.num_dims;
        assert(B.num_dims == num_dims);
        assert(C.num_dims == num_dims);
        // Currently do not support batch matmul in TB
        for (int i = 0; i < num_dims - 2; i++) {
          assert(A.dim[i] == 1);
          assert(B.dim[i] == 1);
          assert(C.dim[i] == 1);
        }
        int m = A.dim[num_dims - 2];
        int n = B.dim[num_dims - 1];
        int k = A.dim[num_dims - 1];
        assert(B.dim[num_dims - 2] == k);
        assert(C.dim[num_dims - 2] == m);
        assert(C.dim[num_dims - 1] == n);
        mirage::threadblock::serialize_matmul_op_parameters(
            params.parameters,
            params.num_parameters,
            m,
            n,
            k,
            A.smem_offset,
            B.smem_offset,
            C.smem_offset);
        break;
      }
      case mirage::type::TB_EXP_OP:
      case mirage::type::TB_SQUARE_OP:
      case mirage::type::TB_SQRT_OP:
      case mirage::type::TB_SILU_OP:
      case mirage::type::TB_GELU_OP:
      case mirage::type::TB_RELU_OP:
      case mirage::type::TB_CLAMP_OP:
      case mirage::type::TB_MUL_SCALAR_OP: {
        assert(operators[i]->input_tensors.size() == 1);
        assert(operators[i]->output_tensors.size() == 1);
        mirage::threadblock::STensor input = operators[i]->input_tensors[0];
        mirage::threadblock::STensor output = operators[i]->output_tensors[0];
        // assert inplace
        assert(input.smem_offset == output.smem_offset);
        assert(input.num_elements() == output.num_elements());
        mirage::threadblock::serialize_elementunary_op_parameters(
            params.parameters,
            params.num_parameters,
            input.smem_offset,
            (int)input.num_elements());
        break;
      }
      case mirage::type::TB_DIV_OP:
      case mirage::type::TB_MUL_OP:
      case mirage::type::TB_ADD_OP: {
        assert(operators[i]->input_tensors.size() == 2);
        assert(operators[i]->output_tensors.size() == 1);
        mirage::threadblock::STensor input1 = operators[i]->input_tensors[0];
        mirage::threadblock::STensor input2 = operators[i]->input_tensors[1];
        mirage::threadblock::STensor output = operators[i]->output_tensors[0];
        int3 input1_shape = {1, 1, 1}, input2_shape = {1, 1, 1};
        // assert that only the last three dimensions can be larger than 1
        // since we only serialize these
        for (int i = 0; i < input1.num_dims - 3; i++) {
          assert(input1.dim[i] == 1);
        }
        for (int i = 0; i < input2.num_dims - 3; i++) {
          assert(input2.dim[i] == 1);
        }
        input1_shape.z =
            input1.num_dims > 0 ? input1.dim[input1.num_dims - 1] : 1;
        input1_shape.y =
            input1.num_dims > 1 ? input1.dim[input1.num_dims - 2] : 1;
        input1_shape.x =
            input1.num_dims > 2 ? input1.dim[input1.num_dims - 3] : 1;
        input2_shape.z =
            input2.num_dims > 0 ? input2.dim[input2.num_dims - 1] : 1;
        input2_shape.y =
            input2.num_dims > 1 ? input2.dim[input2.num_dims - 2] : 1;
        input2_shape.x =
            input2.num_dims > 2 ? input2.dim[input2.num_dims - 3] : 1;
        mirage::threadblock::serialize_elementbinary_op_parameters(
            params.parameters,
            params.num_parameters,
            input1_shape,
            input2_shape,
            input1.smem_offset,
            input2.smem_offset,
            output.smem_offset);
        break;
      }
      case mirage::type::TB_REDUCTION_0_OP:
      case mirage::type::TB_REDUCTION_1_OP:
      case mirage::type::TB_REDUCTION_2_OP:
      case mirage::type::TB_REDUCTION_0_TO_DIMX_OP:
      case mirage::type::TB_REDUCTION_1_TO_DIMX_OP:
      case mirage::type::TB_REDUCTION_2_TO_DIMX_OP: {
        assert(operators[i]->input_tensors.size() == 1);
        assert(operators[i]->output_tensors.size() == 1);
        mirage::threadblock::STensor input = operators[i]->input_tensors[0];
        mirage::threadblock::STensor output = operators[i]->output_tensors[0];
        mirage::type::TBOperatorType type = operators[i]->op_type;
        int reduction_dim = -1;
        if (type >= mirage::type::TB_REDUCTION_0_TO_DIMX_OP &&
            type <= mirage::type::TB_REDUCTION_2_TO_DIMX_OP) {
          reduction_dim = type - mirage::type::TB_REDUCTION_0_TO_DIMX_OP;
        } else if (type >= mirage::type::TB_REDUCTION_0_OP &&
                   type <= mirage::type::TB_REDUCTION_2_OP) {
          reduction_dim = type - mirage::type::TB_REDUCTION_0_OP;
        } else {
          assert(false);
        }
        assert(input.num_dims == output.num_dims);
        int reduction_degree = input.num_elements() / output.num_elements();
        for (int i = 0; i < input.num_dims; i++) {
          if (i != reduction_dim) {
            assert(input.dim[i] == output.dim[i]);
          } else {
            assert(input.dim[i] == output.dim[i] * reduction_degree);
          }
        }
        int inner_range = 1;
        for (int i = reduction_dim; i < output.num_dims; i++) {
          inner_range *= output.dim[i];
        }
        mirage::threadblock::serialize_reduction_op_parameters(
            params.parameters,
            params.num_parameters,
            (int)output.num_elements(),
            reduction_degree,
            inner_range,
            input.smem_offset,
            output.smem_offset);
        break;
      }
      case mirage::type::TB_RMS_NORM_OP: {
        assert(operators[i]->input_tensors.size() == 1);
        assert(operators[i]->output_tensors.size() == 1);
        mirage::threadblock::STensor input = operators[i]->input_tensors[0];
        mirage::threadblock::STensor output = operators[i]->output_tensors[0];
        int norm_size = output.dim[output.num_dims - 1];
        // printf("norm_size(%d) num_elements(%d)\n", norm_size,
        // (int)output.num_elements());
        assert(input.num_elements() == output.num_elements());
        mirage::threadblock::serialize_rms_norm_op_parameters(
            params.parameters,
            params.num_parameters,
            (int)output.num_elements(),
            norm_size,
            input.smem_offset,
            output.smem_offset);
        break;
      }
      case mirage::type::TB_CONCAT_0_OP:
      case mirage::type::TB_CONCAT_1_OP:
      case mirage::type::TB_CONCAT_2_OP: {
        assert(operators[i]->input_tensors.size() == 2);
        assert(operators[i]->output_tensors.size() == 1);
        mirage::threadblock::STensor A = operators[i]->input_tensors[0];
        mirage::threadblock::STensor B = operators[i]->input_tensors[1];
        mirage::threadblock::STensor output = operators[i]->output_tensors[0];
        int concat_dim = operators[i]->op_type - mirage::type::TB_CONCAT_0_OP;
        assert(A.num_dims == B.num_dims);
        assert(A.num_dims == output.num_dims);
        int inner_size = 1;
        for (int i = 0; i < A.num_dims; i++) {
          if (i == concat_dim) {
            assert(A.dim[i] + B.dim[i] == output.dim[i]);
          } else {
            assert(A.dim[i] == output.dim[i]);
            assert(B.dim[i] == output.dim[i]);
          }
          if (i > concat_dim) {
            inner_size = inner_size * output.dim[i];
          }
        }
        mirage::threadblock::serialize_concat_op_parameters(
            params.parameters,
            params.num_parameters,
            (int)output.num_elements(),
            A.dim[concat_dim],
            B.dim[concat_dim],
            inner_size,
            A.smem_offset,
            B.smem_offset,
            output.smem_offset);
        break;
      }
      default: {
        assert(false && "Unsupported TB operator");
      }
    } // switch
  }   // for-loop
  // Our serializer assumes that input loaders are the first operators
  // and that output savers are the last operators
  for (int i = 0; i < params.num_dmem_inputs; i++) {
    assert(params.operator_types[i] == mirage::type::TB_INPUT_OP);
  }
  for (int i = params.num_operators - params.num_dmem_outputs;
       i < params.num_operators;
       i++) {
    assert(params.operator_types[i] == mirage::type::TB_OUTPUT_OP);
  }
  return params;
}

KernelParams Graph::get_kernel_params() {
  KernelParams params;
  params.forloop_range = this->forloop_range;
  params.num_operators = operators.size();
  params.num_smem_inputs = 0;
  params.num_smem_outputs = 0;
  params.num_dmem_inputs = 0;
  params.num_dmem_outputs = 0;

  assert(params.num_operators <= KernelParams::MAX_NUM_OPERATORS);
  for (size_t i = 0; i < operators.size(); i++) {
    params.operator_types[i] = operators[i]->op_type;
    params.operator_num_inputs[i] = operators[i]->input_tensors.size();
    params.operator_num_outputs[i] = operators[i]->output_tensors.size();
    for (int j = 0; j < params.operator_num_inputs[i]; j++) {
      params.smem_inputs[params.num_smem_inputs++] =
          operators[i]->input_tensors[j];
      assert(params.num_smem_inputs <= KernelParams::MAX_TOTAL_SMEM_INPUTS);
    }
    for (int j = 0; j < params.operator_num_outputs[i]; j++) {
      params.smem_outputs[params.num_smem_outputs++] =
          operators[i]->output_tensors[j];
      assert(params.num_smem_outputs <= KernelParams::MAX_TOTAL_SMEM_OUTPUTS);
    }
    if (operators[i]->op_type == mirage::type::TB_INPUT_OP) {
      TBInputOp *input_op = static_cast<TBInputOp *>(operators[i]);
      params.input_map[params.num_dmem_inputs] = input_op->input_map;
      params.forloop_dim[params.num_dmem_inputs] = input_op->forloop_dim;
      params.dmem_inputs[params.num_dmem_inputs++] = input_op->dtensor;
      // printf("sizeof(dtensor) = %zu\n", sizeof(input_op->dtensor));
      assert(params.num_dmem_inputs <= KernelParams::MAX_NUM_DMEM_INPUTS);
    }
    if (operators[i]->op_type == mirage::type::TB_OUTPUT_OP) {
      TBOutputOp *output_op = static_cast<TBOutputOp *>(operators[i]);
      params.output_map = output_op->output_map;
      params.dmem_outputs[params.num_dmem_outputs++] = output_op->dtensor;
      assert(params.num_dmem_outputs <= KernelParams::MAX_NUM_DMEM_OUTPUTS);
    }
  }
  return params;
}

int Graph::get_smem_size_with_pipeline() const {
  int ret = smem_offset;
  // For pipelining, we use double buffers for all input loaders
  for (size_t i = 0; i < operators.size(); i++) {
    if (operators[i]->op_type == mirage::type::TB_INPUT_OP) {
      STensor stensor = operators[i]->output_tensors[0];
      ret += stensor.size();
    }
  }
  return ret;
}

Graph::operator json() const {
  json j = {{"graph_level", "thread_block_graph"},
            {"grid_dim", grid_dim},
            {"block_dim", block_dim},
            {"forloop_range", forloop_range},
            {"reduction_dimx", reduction_dimx},
            {"operators", {}},
            {"smem_offset", smem_offset}};
  for (TBOperator *const op : operators) {
    j["operators"].push_back(json(*op));
  }
  return j;
}

void from_json(json const &j, Graph &graph) {
  graph.grid_dim = j.at("grid_dim").get<dim3>();
  graph.block_dim = j.at("block_dim").get<dim3>();
  graph.forloop_range = j.at("forloop_range").get<int>();
  graph.reduction_dimx = j.at("reduction_dimx").get<int>();
  graph.operators.clear();
  graph.smem_offset = 0;

  std::unordered_map<int, int> guid_mapping;
  auto get_tensor_from_guid = [&](int guid) {
    for (auto const &op : graph.operators) {
      for (auto const &tensor : op->output_tensors) {
        if (guid_mapping.at(tensor.guid) == guid) {
          return tensor;
        }
      }
    }
    assert(false);
  };

  for (json const &op : j["operators"]) {
    type::TBOperatorType op_type = op.at("op_type").get<type::TBOperatorType>();
    switch (op_type) {
      case type::TBOperatorType::TB_INPUT_OP: {
        STensor const &output =
            graph.new_input(op.at("dtensor").get<kernel::DTensor>(),
                            op.at("input_map").get<int3>(),
                            op.at("forloop_dim").get<int>(),
                            layout::SmemRowMajor);
        guid_mapping[output.guid] =
            op.at("output_tensors")[0].at("guid").get<int>();
        break;
      }
      case type::TBOperatorType::TB_OUTPUT_OP: {
        graph.mark_output(get_tensor_from_guid(
                              op.at("input_tensors")[0].at("guid").get<int>()),
                          op.at("output_map").get<int3>(),
                          -1,
                          type::TBEpilogueType::TB_EPILOGUE_NONE);
        break;
      }
      case type::TBOperatorType::TB_MATMUL_OP: {
        STensor const &output =
            graph.matmul(get_tensor_from_guid(
                             op.at("input_tensors")[0].at("guid").get<int>()),
                         get_tensor_from_guid(
                             op.at("input_tensors")[1].at("guid").get<int>()));
        guid_mapping[output.guid] =
            op.at("output_tensors")[0].at("guid").get<int>();
        break;
      }
      case type::TBOperatorType::TB_EXP_OP:
      case type::TBOperatorType::TB_SQUARE_OP:
      case type::TBOperatorType::TB_SQRT_OP:
      case type::TBOperatorType::TB_SILU_OP:
      case type::TBOperatorType::TB_GELU_OP:
      case type::TBOperatorType::TB_RELU_OP:
      case type::TBOperatorType::TB_CLAMP_OP:
      case type::TBOperatorType::TB_MUL_SCALAR_OP: {
        STensor const &output = graph.elementunary(
            get_tensor_from_guid(
                op.at("input_tensors")[0].at("guid").get<int>()),
            op_type);
        guid_mapping[output.guid] =
            op.at("output_tensors")[0].at("guid").get<int>();
        break;
      }
      case type::TBOperatorType::TB_RMS_NORM_OP: {
        STensor const &output = graph.rms_norm(get_tensor_from_guid(
            op.at("input_tensors")[0].at("guid").get<int>()));
        guid_mapping[output.guid] =
            op.at("output_tensors")[0].at("guid").get<int>();
        break;
      }
      case type::TBOperatorType::TB_ADD_OP:
      case type::TBOperatorType::TB_MUL_OP:
      case type::TBOperatorType::TB_DIV_OP: {
        STensor const &output = graph.elementbinary(
            get_tensor_from_guid(
                op.at("input_tensors")[0].at("guid").get<int>()),
            get_tensor_from_guid(
                op.at("input_tensors")[1].at("guid").get<int>()),
            op_type);
        guid_mapping[output.guid] =
            op.at("output_tensors")[0].at("guid").get<int>();
        break;
      }
      case type::TBOperatorType::TB_REDUCTION_0_OP:
      case type::TBOperatorType::TB_REDUCTION_1_OP:
      case type::TBOperatorType::TB_REDUCTION_2_OP: {
        int dim = op_type - type::TBOperatorType::TB_REDUCTION_0_OP;
        STensor const &output = graph.reduction(
            get_tensor_from_guid(
                op.at("input_tensors")[0].at("guid").get<int>()),
            dim);
        guid_mapping[output.guid] =
            op.at("output_tensors")[0].at("guid").get<int>();
        break;
      }
      case type::TBOperatorType::TB_REDUCTION_0_TO_DIMX_OP:
      case type::TBOperatorType::TB_REDUCTION_1_TO_DIMX_OP:
      case type::TBOperatorType::TB_REDUCTION_2_TO_DIMX_OP: {
        int dim = op_type - type::TBOperatorType::TB_REDUCTION_0_TO_DIMX_OP;
        STensor const &output = graph.reduction_to_dimx(
            get_tensor_from_guid(
                op.at("input_tensors")[0].at("guid").get<int>()),
            dim);
        guid_mapping[output.guid] =
            op.at("output_tensors")[0].at("guid").get<int>();
        break;
      }
      case type::TBOperatorType::TB_CONCAT_0_OP:
      case type::TBOperatorType::TB_CONCAT_1_OP:
      case type::TBOperatorType::TB_CONCAT_2_OP: {
        int dim = op_type - type::TBOperatorType::TB_CONCAT_0_OP;
        STensor const &output =
            graph.concat(get_tensor_from_guid(
                             op.at("input_tensors")[0].at("guid").get<int>()),
                         get_tensor_from_guid(
                             op.at("input_tensors")[1].at("guid").get<int>()),
                         dim);
        guid_mapping[output.guid] =
            op.at("output_tensors")[0].at("guid").get<int>();
        break;
      }
      case type::TBOperatorType::TB_FORLOOP_ACCUM_NO_RED_OP:
      case type::TBOperatorType::TB_FORLOOP_ACCUM_RED_LD_SUM_OP:
      case type::TBOperatorType::TB_FORLOOP_ACCUM_RED_LD_MEAN_OP:
      case type::TBOperatorType::TB_FORLOOP_ACCUM_RED_LD_RMS_OP:
      case type::TBOperatorType::TB_FORLOOP_ACCUM_REDTOX_LD_SUM_OP: {
        STensor const &output = graph.forloop_accum(
            get_tensor_from_guid(
                op.at("input_tensors")[0].at("guid").get<int>()),
            op_type);
        guid_mapping[output.guid] =
            op.at("output_tensors")[0].at("guid").get<int>();
        break;
      }
      default:
        assert(false && "Unsupported operator");
    }
  }
}

} // namespace threadblock
} // namespace mirage<|MERGE_RESOLUTION|>--- conflicted
+++ resolved
@@ -29,38 +29,33 @@
 namespace threadblock {
 
 Graph::Graph()
-<<<<<<< HEAD
     : grid_dim(1, 1, 1), block_dim(1, 1, 1), forloop_range(1),
       reduction_dimx(1), smem_offset(0), gpu_dim(1, 1, 1) {}
-=======
-    : gpu_dim(1, 1, 1), grid_dim(1, 1, 1), block_dim(1, 1, 1), forloop_range(1),
-      reduction_dimx(1), smem_offset(0) {}
->>>>>>> 738346f3
 
 Graph::Graph(dim3 _grid_dim,
              dim3 _block_dim,
              int _forloop_range,
-<<<<<<< HEAD
              int _reduction_dimx,
              dim3 _gpu_dim,
              bool _from_constructed)
     : grid_dim(_grid_dim), block_dim(_block_dim), forloop_range(_forloop_range),
       reduction_dimx(_reduction_dimx), smem_offset(0), gpu_dim(_gpu_dim),
       from_constructed(_from_constructed) {
-=======
-             int _reduction_dimx)
-    : Graph(dim3(1, 1, 1), _grid_dim, _block_dim, 
-            _forloop_range, _reduction_dimx) {}
-
-Graph::Graph(dim3 _gpu_dim,
-             dim3 _grid_dim,
+  // A bgraph cannot have more than MAX_NUM_THREADBLOCKS_PER_KERNEL threadblocks
+  // otherwise we don't have enough buffers in device memory for saving
+  // fingerprints
+  assert(grid_dim.x * grid_dim.y * grid_dim.z <=
+         mirage::config::MAX_NUM_THREADBLOCKS_PER_KERNEL);
+  assert(reduction_dimx > 0);
+}
+
+Graph::Graph(dim3 _grid_dim,
              dim3 _block_dim,
              int _forloop_range,
              int _reduction_dimx)
-    : gpu_dim(_gpu_dim), grid_dim(_grid_dim), block_dim(_block_dim),
-      forloop_range(_forloop_range), reduction_dimx(_reduction_dimx), 
-      smem_offset(0) {
->>>>>>> 738346f3
+    : grid_dim(_grid_dim), block_dim(_block_dim), forloop_range(_forloop_range),
+      reduction_dimx(_reduction_dimx), smem_offset(0), gpu_dim(1, 1, 1),
+      from_constructed(false) {
   // A bgraph cannot have more than MAX_NUM_THREADBLOCKS_PER_KERNEL threadblocks
   // otherwise we don't have enough buffers in device memory for saving
   // fingerprints
