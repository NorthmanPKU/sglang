--- conflicted
+++ resolved
@@ -88,9 +88,6 @@
 }
 """
 
-<<<<<<< HEAD
-def get_cc_cmd(target, cc, FILE_NAME, py_include_dir, MIRAGE_ROOT, NCCL_ROOT, MPI_ROOT, so_path):
-=======
 dtype_map = {
     'int8':    torch.int8,
     'int16':   torch.int16,
@@ -103,8 +100,7 @@
     'fp64':    torch.float64
 }
 
-def get_cc_cmd(target, cc, FILE_NAME, py_include_dir, MIRAGE_ROOT, so_path):
->>>>>>> 1dd6b8ab
+def get_cc_cmd(target, cc, FILE_NAME, py_include_dir, MIRAGE_ROOT, NCCL_ROOT, MPI_ROOT, so_path):
     common_cmd = [
         cc,
         FILE_NAME,
@@ -573,17 +569,13 @@
         elif backend == "nki":
             return all_graphs
         elif backend == "triton":
-<<<<<<< HEAD
-            best_graph, best_file_path, best_output_shapes = profile_and_select_best_graph(all_graphs,
-                                                 target_cc=torch.cuda.get_device_properties(0).major * 10
-=======
+
             MIRAGE_ROOT = os.environ.get(
                 "MIRAGE_ROOT", os.path.join(os.path.dirname(__file__), "../../include")
             )
             os.environ["KERNELS_PATH"] = os.path.join(MIRAGE_ROOT, "mirage/transpiler/runtime") # for triton
             best_graph, best_file_path, best_output_shapes = profile_and_select_best_graph(all_graphs, 
                                                  target_cc=torch.cuda.get_device_properties(0).major * 10 
->>>>>>> 1dd6b8ab
                                                  + torch.cuda.get_device_properties(0).minor,
                                                  warmup_iters=warmup_iters, profile_iters=profile_iters, debug_mode=verbose,
                                                  save_codes=save_codes)
